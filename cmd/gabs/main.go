// cmd/gabs/main.go
// Go 1.22+
//
// GABS - Game Agent Bridge Server
// Simplified architecture: Configuration-first approach with MCP-native game management

package main

import (
	"bufio"
	"context"
	"flag"
	"fmt"
	"os"
	"os/signal"
	"path/filepath"
	"runtime"
	"strings"
	"syscall"
	"time"

	"github.com/pardeike/gabs/internal/config"
	"github.com/pardeike/gabs/internal/mcp"
	"github.com/pardeike/gabs/internal/util"
)

var (
	Version   = "0.1.0"
	BuildDate = "unknown"
	Commit    = "unknown"
)

const defaultBackoff = "100ms..5s"

type options struct {
	subcmd string

	// Server transport
	httpAddr string // if empty → stdio

	// Config + runtime
	configDir  string
	logLevel   string
	backoffStr string
	backoffMin time.Duration
	backoffMax time.Duration

	// Policy
	graceStop time.Duration
}

func main() {
	runtime.GOMAXPROCS(runtime.NumCPU())

	if len(os.Args) < 2 {
		usage()
		os.Exit(2)
	}

	subcmd := os.Args[1]
	if subcmd == "-h" || subcmd == "--help" || subcmd == "help" {
		usage()
		return
	}

	fs := flag.NewFlagSet(subcmd, flag.ContinueOnError)
	fs.SetOutput(os.Stderr)

	var (
		httpAddr  = fs.String("http", "", "Run MCP as HTTP on addr (default stdio if empty)")
		configDir = fs.String("configDir", "", "Override GABS config directory")
		logLevel  = fs.String("log-level", "info", "Log level: trace|debug|info|warn|error")
		backoff   = fs.String("reconnectBackoff", defaultBackoff, "Reconnect backoff window, e.g. '100ms..5s'")
		grace     = fs.Duration("grace", 3*time.Second, "Graceful stop timeout before kill")
	)

	if err := fs.Parse(os.Args[2:]); err != nil {
		os.Exit(2)
	}

	min, max, err := parseBackoff(*backoff)
	if err != nil {
		fmt.Fprintf(os.Stderr, "invalid --reconnectBackoff: %v\n", err)
		os.Exit(2)
	}

	opts := options{
		subcmd:     subcmd,
		httpAddr:   *httpAddr,
		configDir:  *configDir,
		logLevel:   *logLevel,
		backoffStr: *backoff,
		backoffMin: min,
		backoffMax: max,
		graceStop:  *grace,
	}

	// Initialize structured logger to stderr only
	log := util.NewLogger(opts.logLevel)

	// Suppress startup log for "games" commands to keep output clean for terminal usage
	if subcmd != "games" {
		log.Infow("starting gabs", "version", Version, "commit", Commit, "built", BuildDate, "subcmd", subcmd)
	}

	// Context with OS signals
	ctx, cancel := signal.NotifyContext(context.Background(), syscall.SIGINT, syscall.SIGTERM)
	defer cancel()

	var exitCode int
	switch subcmd {
	case "server":
		exitCode = runServer(ctx, log, opts)
	case "games":
		exitCode = manageGames(ctx, log, opts, fs.Args())
	case "version":
		fmt.Printf("%s %s (%s)\n", "gabs", Version, Commit)
		return
	default:
		fmt.Fprintf(os.Stderr, "unknown subcommand: %s\n", subcmd)
		usage()
		os.Exit(2)
	}

	os.Exit(exitCode)
}

func usage() {
	fmt.Fprintf(os.Stderr, `gabs %s

GABS - Game Agent Bridge Server
Configuration-first approach with MCP-native game management

Usage:
  gabs <subcommand> [flags]

Subcommands:
  server     Start the GABS MCP server
  games      Manage game configurations
  version    Print version information

Server flags:
  --http <addr>                 Run MCP as HTTP on address; if empty, use stdio
  --configDir <dir>             Override GABS config directory  
  --reconnectBackoff <min..max> Reconnect backoff window (default %s)
  --log-level <lvl>             trace|debug|info|warn|error
  --grace <dur>                 Graceful stop timeout (default 3s)

Game management:
  gabs games list               List configured game IDs (simplified output)
  gabs games add <id>           Add a new game configuration (interactive)
  gabs games remove <id>        Remove a game configuration
  gabs games show <id>          Show details for a game

Examples:
  # Start GABS MCP server (stdio)
  gabs server
  
  # Start GABS MCP server (HTTP)  
  gabs server --http localhost:8080
  
  # Add a new game configuration
  gabs games add minecraft
  
  # List configured games (shows only game IDs)
  gabs games list

Once the server is running, use MCP tools to manage games:
  games.list        List configured game IDs (simplified for AI)
  games.status      Check status of specific games
  games.start       Start a game
  games.stop        Gracefully stop a game  
  games.kill        Force terminate a game
`, Version, defaultBackoff)
}

// === Server Command ===

func runServer(ctx context.Context, log util.Logger, opts options) int {
	// Load games configuration
	gamesConfig, err := config.LoadGamesConfig()
	if err != nil {
		log.Errorw("failed to load games config", "error", err)
		return 1
	}

	log.Infow("loaded games configuration", "gameCount", len(gamesConfig.Games))

	// Create MCP server with game management tools
	server := mcp.NewServer(log)

	// Register game management tools
	server.RegisterGameManagementTools(gamesConfig, opts.backoffMin, opts.backoffMax)

	// Start serving MCP according to transport
	errCh := make(chan error, 1)
	go func() {
		if opts.httpAddr == "" {
			log.Infow("starting MCP server", "transport", "stdio")
			errCh <- server.ServeStdio(ctx)
		} else {
			log.Infow("starting MCP server", "transport", "http", "addr", opts.httpAddr)
			errCh <- server.ServeHTTP(ctx, opts.httpAddr)
		}
	}()

	select {
	case <-ctx.Done():
		log.Infow("shutdown signal received")
		return 0
	case err := <-errCh:
		if err != nil {
			log.Errorw("server exited with error", "error", err)
			return 1
		}
		return 0
	}
}

// === Games Configuration Management ===

func manageGames(ctx context.Context, log util.Logger, opts options, args []string) int {
	if len(args) == 0 {
		fmt.Fprintf(os.Stderr, "Please specify what you'd like to do with games.\n\n")
		showGamesUsage()
		return 2
	}

	action := args[0]

	switch action {
	case "list":
		return listGames(log)
	case "add":
		if len(args) < 2 {
			fmt.Fprintf(os.Stderr, "games add requires a game ID\n")
			return 2
		}
		return addGame(log, args[1])
	case "remove":
		if len(args) < 2 {
			fmt.Fprintf(os.Stderr, "games remove requires a game ID\n")
			return 2
		}
		return removeGame(log, args[1])
	case "show":
		if len(args) < 2 {
			fmt.Fprintf(os.Stderr, "games show requires a game ID\n")
			return 2
		}
		return showGame(log, args[1])
	default:
		fmt.Fprintf(os.Stderr, "unknown games action: %s\n", action)
		return 2
	}
}

func listGames(log util.Logger) int {
	gamesConfig, err := config.LoadGamesConfig()
	if err != nil {
		log.Errorw("failed to load games config", "error", err)
		return 1
	}

	games := gamesConfig.ListGames()
	if len(games) == 0 {
		fmt.Println("No games configured. Use 'gabs games add <id>' to add games.")
		return 0
	}

	for _, game := range games {
		fmt.Println(game.ID)
	}
	return 0
}

func addGame(log util.Logger, gameID string) int {
	gamesConfig, err := config.LoadGamesConfig()
	if err != nil {
		log.Errorw("failed to load games config", "error", err)
		return 1
	}

	// Check if game already exists
	if _, exists := gamesConfig.GetGame(gameID); exists {
		fmt.Printf("Game '%s' already exists. Use 'gabs games show %s' to view it.\n", gameID, gameID)
		return 1
	}

	// For automated environments, provide a minimal config
	if !isInteractive() {
		game := config.GameConfig{
			ID:         gameID,
			Name:       gameID,
			LaunchMode: "DirectPath",
			Target:     "",
		}
<<<<<<< HEAD
		gamesConfig.AddGame(game)

=======
		if err := gamesConfig.AddGame(game); err != nil {
			log.Errorw("invalid game configuration", "error", err)
			return 1
		}
		
>>>>>>> b7792396
		if err := config.SaveGamesConfig(gamesConfig); err != nil {
			log.Errorw("failed to save games config", "error", err)
			return 1
		}

		fmt.Printf("Game '%s' added with minimal configuration. Edit with 'gabs games edit %s' or manually.\n", gameID, gameID)
		return 0
	}

	// Interactive game configuration
	fmt.Printf("Adding game configuration for '%s':\n", gameID)
	game := config.GameConfig{
		ID:         gameID,
		Name:       promptString("Game Name", gameID),
		LaunchMode: promptChoice("Launch Mode", "DirectPath", []string{"DirectPath", "SteamAppId", "EpicAppId", "CustomCommand"}),
	}

	// Enhance target prompt for DirectPath mode with platform-specific help
	var targetPrompt string
	if game.LaunchMode == "DirectPath" {
		if runtime.GOOS == "darwin" {
			targetPrompt = "Target (executable path or .app bundle)"
		} else {
			targetPrompt = "Target (executable path)"
		}
	} else {
		targetPrompt = "Target (path/id)"
	}

	game.Target = promptString(targetPrompt, "")

	// For DirectPath on macOS, resolve .app bundles to actual executables
	if game.LaunchMode == "DirectPath" && game.Target != "" {
		if resolvedTarget, err := resolveMacOSAppBundle(game.Target); err == nil && resolvedTarget != game.Target {
			fmt.Printf("✓ Resolved app bundle to executable: %s\n", resolvedTarget)
			game.Target = resolvedTarget
		}
	}

	if game.LaunchMode == "DirectPath" || game.LaunchMode == "CustomCommand" {
		workingDir := promptString("Working Directory (optional)", "")
		if workingDir != "" {
			game.WorkingDir = workingDir
		}
	}

	// Ask for optional stop process name for better game termination control
	// For launcher-based games (Steam/Epic), this is required
	var stopProcessName string
	if game.LaunchMode == "SteamAppId" || game.LaunchMode == "EpicAppId" {
		stopProcessName = promptString(fmt.Sprintf("Stop Process Name (REQUIRED for %s games)", game.LaunchMode), "")
		for stopProcessName == "" {
			fmt.Printf("⚠️  Stop Process Name is required for %s games to enable proper game termination.\n", game.LaunchMode)
			fmt.Printf("   Without it, GABS can only stop the launcher process, not the actual game.\n")
			fmt.Printf("   Examples: 'RimWorldWin64.exe' for RimWorld, 'java' for Minecraft\n")
			stopProcessName = promptString(fmt.Sprintf("Stop Process Name (REQUIRED for %s games)", game.LaunchMode), "")
		}
	} else {
		stopProcessName = promptString("Stop Process Name (optional - for better game stopping)", "")
	}
	if stopProcessName != "" {
		game.StopProcessName = stopProcessName
	}

	description := promptString("Description (optional)", "")
	if description != "" {
		game.Description = description
	}

<<<<<<< HEAD
	gamesConfig.AddGame(game)

=======
	if err := gamesConfig.AddGame(game); err != nil {
		log.Errorw("invalid game configuration", "error", err)
		return 1
	}
	
>>>>>>> b7792396
	if err := config.SaveGamesConfig(gamesConfig); err != nil {
		log.Errorw("failed to save games config", "error", err)
		return 1
	}

	fmt.Printf("Game '%s' added successfully.\n", gameID)
	return 0
}

func removeGame(log util.Logger, gameID string) int {
	gamesConfig, err := config.LoadGamesConfig()
	if err != nil {
		log.Errorw("failed to load games config", "error", err)
		return 1
	}

	if !gamesConfig.RemoveGame(gameID) {
		fmt.Printf("Game '%s' not found.\n", gameID)
		return 1
	}

	if err := config.SaveGamesConfig(gamesConfig); err != nil {
		log.Errorw("failed to save games config", "error", err)
		return 1
	}

	fmt.Printf("Game '%s' removed successfully.\n", gameID)
	return 0
}

func showGame(log util.Logger, gameID string) int {
	gamesConfig, err := config.LoadGamesConfig()
	if err != nil {
		log.Errorw("failed to load games config", "error", err)
		return 1
	}

	game, exists := gamesConfig.GetGame(gameID)
	if !exists {
		fmt.Printf("Game '%s' not found.\n", gameID)
		return 1
	}

	fmt.Printf("Game Configuration: %s\n", game.ID)
	fmt.Printf("  Name: %s\n", game.Name)
	fmt.Printf("  Launch Mode: %s\n", game.LaunchMode)
	fmt.Printf("  Target: %s\n", game.Target)
	if game.WorkingDir != "" {
		fmt.Printf("  Working Directory: %s\n", game.WorkingDir)
	}
	if len(game.Args) > 0 {
		fmt.Printf("  Arguments: %s\n", strings.Join(game.Args, " "))
	}
	if game.StopProcessName != "" {
		fmt.Printf("  Stop Process Name: %s\n", game.StopProcessName)
	}
	if game.Description != "" {
		fmt.Printf("  Description: %s\n", game.Description)
	}

	return 0
}

// === Helper Functions ===

func showGamesUsage() {
	fmt.Fprintf(os.Stderr, `Game Management Commands:
  gabs games list               List configured game IDs (simplified output)
  gabs games add <id>           Add a new game configuration (interactive)
  gabs games remove <id>        Remove a game configuration
  gabs games show <id>          Show details for a game

Examples:
  gabs games list               # See game IDs only (AI-friendly)
  gabs games add minecraft      # Add a new game called 'minecraft'
  gabs games show minecraft     # View configuration for 'minecraft'
  gabs games remove minecraft   # Remove the 'minecraft' configuration
`)
}

// isInteractive checks if the program is running in an interactive terminal
func isInteractive() bool {
	// Check if stdin is a terminal
	fileInfo, _ := os.Stdin.Stat()
	return (fileInfo.Mode() & os.ModeCharDevice) != 0
}

func promptString(prompt, defaultValue string) string {
	if defaultValue != "" {
		fmt.Printf("%s [%s]: ", prompt, defaultValue)
	} else {
		fmt.Printf("%s: ", prompt)
	}

	// Use bufio.Scanner to read the entire line, including spaces
	scanner := bufio.NewScanner(os.Stdin)
	if scanner.Scan() {
		input := strings.TrimSpace(scanner.Text())
		if input == "" {
			return defaultValue
		}
		return input
	}

	// If scan failed or reached EOF, return default value
	return defaultValue
}

func promptChoice(prompt, defaultValue string, choices []string) string {
	fmt.Printf("%s ", prompt)
	if len(choices) > 0 {
		fmt.Printf("(%s)", strings.Join(choices, "|"))
	}
	if defaultValue != "" {
		fmt.Printf(" [%s]", defaultValue)
	}
	fmt.Print(": ")

	// Use bufio.Scanner to read the entire line, including spaces
	scanner := bufio.NewScanner(os.Stdin)
	var input string
	if scanner.Scan() {
		input = strings.TrimSpace(scanner.Text())
	}

	if input == "" {
		return defaultValue
	}

	// Validate choice
	for _, choice := range choices {
		if input == choice {
			return input
		}
	}

	fmt.Printf("Invalid choice. Please select one of: %s\n", strings.Join(choices, ", "))
	return promptChoice(prompt, defaultValue, choices)
}

// resolveMacOSAppBundle resolves a macOS .app bundle path to the actual executable inside it
func resolveMacOSAppBundle(appPath string) (string, error) {
	// Only process on macOS and only for .app bundles
	if runtime.GOOS != "darwin" || !strings.HasSuffix(appPath, ".app") {
		return appPath, nil
	}

	// Check if the app bundle exists
	if _, err := os.Stat(appPath); os.IsNotExist(err) {
		return appPath, nil // Return original path if it doesn't exist (user might be entering a path that doesn't exist yet)
	}

	// Look for executables in Contents/MacOS/
	macOSDir := filepath.Join(appPath, "Contents", "MacOS")
	if _, err := os.Stat(macOSDir); os.IsNotExist(err) {
		// Not a standard app bundle structure, but might be valid - warn user
		fmt.Printf("⚠️  Warning: %s doesn't appear to be a standard app bundle (missing Contents/MacOS)\n", filepath.Base(appPath))
		return appPath, nil
	}

	entries, err := os.ReadDir(macOSDir)
	if err != nil {
		fmt.Printf("⚠️  Warning: Cannot read Contents/MacOS directory in %s\n", filepath.Base(appPath))
		return appPath, nil
	}

	var executables []string
	appName := strings.TrimSuffix(filepath.Base(appPath), ".app")

	for _, entry := range entries {
		if entry.IsDir() {
			continue
		}

		// Check if file is executable
		fullPath := filepath.Join(macOSDir, entry.Name())
		if info, err := os.Stat(fullPath); err == nil {
			if info.Mode()&0111 != 0 { // Has execute permission
				executables = append(executables, entry.Name())
			}
		}
	}

	if len(executables) == 0 {
		fmt.Printf("⚠️  Warning: No executable files found in %s/Contents/MacOS\n", filepath.Base(appPath))
		return appPath, nil
	}

	// If there's only one executable, use it
	if len(executables) == 1 {
		fmt.Printf("🔍 Found executable: %s\n", executables[0])
		return filepath.Join(macOSDir, executables[0]), nil
	}

	// Multiple executables - try to find one that matches the app name
	for _, executable := range executables {
		if strings.Contains(strings.ToLower(executable), strings.ToLower(appName)) {
			fmt.Printf("🔍 Found matching executable: %s\n", executable)
			return filepath.Join(macOSDir, executable), nil
		}
	}

	// Multiple executables, none match app name - let user choose
	fmt.Printf("\n🔍 Found multiple executables in %s:\n", filepath.Base(appPath))
	for i, executable := range executables {
		fmt.Printf("  %d. %s\n", i+1, executable)
	}

	for {
		choice := promptString("Select executable (1-"+fmt.Sprintf("%d", len(executables))+")", "1")
		if choice == "" {
			choice = "1"
		}

		// Parse choice
		var index int
		if _, err := fmt.Sscanf(choice, "%d", &index); err == nil && index >= 1 && index <= len(executables) {
			selectedExecutable := executables[index-1]
			fmt.Printf("✓ Selected: %s\n", selectedExecutable)
			return filepath.Join(macOSDir, selectedExecutable), nil
		}

		fmt.Printf("Please enter a number between 1 and %d\n", len(executables))
	}
}

func parseBackoff(s string) (time.Duration, time.Duration, error) {
	// Parse "<min>..<max>" format
	// Examples: "100ms..5s", "1s..30s", "250ms..inf"
	switch {
	case s == "", s == defaultBackoff:
		return 100 * time.Millisecond, 5 * time.Second, nil
	default:
		// Split on ".."
		parts := strings.Split(s, "..")
		if len(parts) != 2 {
			return 100 * time.Millisecond, 5 * time.Second, fmt.Errorf("invalid format, expected 'min..max'")
		}

		min, err := time.ParseDuration(parts[0])
		if err != nil {
			return 100 * time.Millisecond, 5 * time.Second, fmt.Errorf("invalid min duration: %w", err)
		}

		var max time.Duration
		if parts[1] == "inf" {
			max = time.Hour * 24 // Large duration for "infinite"
		} else {
			max, err = time.ParseDuration(parts[1])
			if err != nil {
				return 100 * time.Millisecond, 5 * time.Second, fmt.Errorf("invalid max duration: %w", err)
			}
		}

		return min, max, nil
	}
}<|MERGE_RESOLUTION|>--- conflicted
+++ resolved
@@ -295,16 +295,11 @@
 			LaunchMode: "DirectPath",
 			Target:     "",
 		}
-<<<<<<< HEAD
-		gamesConfig.AddGame(game)
-
-=======
 		if err := gamesConfig.AddGame(game); err != nil {
 			log.Errorw("invalid game configuration", "error", err)
 			return 1
 		}
 		
->>>>>>> b7792396
 		if err := config.SaveGamesConfig(gamesConfig); err != nil {
 			log.Errorw("failed to save games config", "error", err)
 			return 1
@@ -374,16 +369,11 @@
 		game.Description = description
 	}
 
-<<<<<<< HEAD
-	gamesConfig.AddGame(game)
-
-=======
 	if err := gamesConfig.AddGame(game); err != nil {
 		log.Errorw("invalid game configuration", "error", err)
 		return 1
 	}
 	
->>>>>>> b7792396
 	if err := config.SaveGamesConfig(gamesConfig); err != nil {
 		log.Errorw("failed to save games config", "error", err)
 		return 1
