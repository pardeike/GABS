package mcp

import (
	"context"
	"encoding/json"
	"fmt"
	"io"
	"os"
	"strings"
	"sync"
	"time"

	"github.com/pardeike/gabs/internal/config"
	"github.com/pardeike/gabs/internal/process"
	"github.com/pardeike/gabs/internal/util"
)

// Server runs MCP over stdio.
type Server struct {
	log       util.Logger
	tools     map[string]*ToolHandler
	resources map[string]*ResourceHandler
	games     map[string]*process.Controller // Track running games
	mu        sync.RWMutex
}

// ToolHandler represents a tool handler function
type ToolHandler struct {
	Tool    Tool
	Handler func(args map[string]interface{}) (*ToolResult, error)
}

// ResourceHandler represents a resource handler function
type ResourceHandler struct {
	Resource Resource
	Handler  func() ([]Content, error)
}

func NewServer(log util.Logger) *Server {
	return &Server{
		log:       log,
		tools:     make(map[string]*ToolHandler),
		resources: make(map[string]*ResourceHandler),
		games:     make(map[string]*process.Controller),
	}
}

// RegisterTool registers a tool with its handler
func (s *Server) RegisterTool(tool Tool, handler func(args map[string]interface{}) (*ToolResult, error)) {
	s.mu.Lock()
	defer s.mu.Unlock()
	s.tools[tool.Name] = &ToolHandler{
		Tool:    tool,
		Handler: handler,
	}
}

// RegisterResource registers a resource with its handler
func (s *Server) RegisterResource(resource Resource, handler func() ([]Content, error)) {
	s.mu.Lock()
	defer s.mu.Unlock()
	s.resources[resource.URI] = &ResourceHandler{
		Resource: resource,
		Handler:  handler,
	}
}

// RegisterGameManagementTools registers the game management tools for the new architecture
func (s *Server) RegisterGameManagementTools(gamesConfig *config.GamesConfig, backoffMin, backoffMax time.Duration) {
	// games.list tool
	s.RegisterTool(Tool{
		Name:        "games.list",
		Description: "List all configured game IDs",
		InputSchema: map[string]interface{}{
			"type":       "object",
			"properties": map[string]interface{}{},
		},
	}, func(args map[string]interface{}) (*ToolResult, error) {
		games := gamesConfig.ListGames()
		
		var content strings.Builder
		if len(games) == 0 {
			content.WriteString("No games configured. Use the CLI to add games: gabs games add <id>")
		} else {
<<<<<<< HEAD
			content.WriteString(fmt.Sprintf("Configured Games (%d):\n\n", len(games)))
			for _, game := range games {
				statusDesc := s.getStatusDescription(game.ID, &game)
				content.WriteString(fmt.Sprintf("• **%s** - %s (%s)\n", game.ID, game.Name, statusDesc))
				content.WriteString(fmt.Sprintf("  Use gameId: '%s' (or target: '%s')\n", game.ID, game.Target))
				content.WriteString(fmt.Sprintf("  Launch: %s\n", game.LaunchMode))
				if game.LaunchMode == "SteamAppId" || game.LaunchMode == "EpicAppId" {
					if game.StopProcessName != "" {
						content.WriteString(fmt.Sprintf("  ✓ Configured for proper game termination (process: %s)\n", game.StopProcessName))
					} else {
						content.WriteString(fmt.Sprintf("  ⚠️  Missing stopProcessName - GABS can start but cannot properly stop %s games\n", game.LaunchMode))
					}
				}
				if game.Description != "" {
					content.WriteString(fmt.Sprintf("  %s\n", game.Description))
=======
			for i, game := range games {
				if i > 0 {
					content.WriteString("\n")
>>>>>>> 7441dce4
				}
				content.WriteString(game.ID)
			}
		}
		
		return &ToolResult{
			Content: []Content{{Type: "text", Text: content.String()}},
		}, nil
	})

	// games.status tool
	s.RegisterTool(Tool{
		Name:        "games.status",
		Description: "Check the status of one or more games using game ID or launch target",
		InputSchema: map[string]interface{}{
			"type": "object",
			"properties": map[string]interface{}{
				"gameId": map[string]interface{}{
					"type":        "string",
					"description": "Game ID or launch target to check (optional, checks all if not provided)",
				},
			},
		},
	}, func(args map[string]interface{}) (*ToolResult, error) {
		gameIdOrTarget, hasGameID := args["gameId"].(string)
		
		var content strings.Builder
		if hasGameID {
			// Check specific game
			game, exists := s.resolveGameId(gamesConfig, gameIdOrTarget)
			if !exists {
				return &ToolResult{
					Content: []Content{{Type: "text", Text: fmt.Sprintf("Game '%s' not found. Use games.list to see available games.", gameIdOrTarget)}},
					IsError: true,
				}, nil
			}
			
			statusDesc := s.getStatusDescription(game.ID, game)
			content.WriteString(fmt.Sprintf("**%s** (%s): %s\n", game.ID, game.Name, statusDesc))
			
			// Add helpful info for launcher games
			if game.LaunchMode == "SteamAppId" || game.LaunchMode == "EpicAppId" {
				status := s.checkGameStatus(game.ID)
				if status == "launcher-triggered" {
					content.WriteString(fmt.Sprintf("\nNote: %s game was launched, but GABS cannot track whether it's still running.\nCheck Steam/Epic or your system processes to verify the actual game status.\n", game.LaunchMode))
				}
			}
		} else {
			// Check all games
			games := gamesConfig.ListGames()
			content.WriteString("Game Status Summary:\n\n")
			for _, game := range games {
				statusDesc := s.getStatusDescription(game.ID, &game)
				content.WriteString(fmt.Sprintf("• **%s**: %s\n", game.ID, statusDesc))
			}
		}
		
		return &ToolResult{
			Content: []Content{{Type: "text", Text: content.String()}},
		}, nil
	})

	// games.start tool
	s.RegisterTool(Tool{
		Name:        "games.start",
		Description: "Start a configured game using game ID or launch target (e.g., Steam App ID)",
		InputSchema: map[string]interface{}{
			"type": "object",
			"properties": map[string]interface{}{
				"gameId": map[string]interface{}{
					"type":        "string",
					"description": "Game ID or launch target (Steam App ID, path, etc.)",
				},
			},
			"required": []string{"gameId"},
		},
	}, func(args map[string]interface{}) (*ToolResult, error) {
		gameIdOrTarget, ok := args["gameId"].(string)
		if !ok {
			return &ToolResult{
				Content: []Content{{Type: "text", Text: "gameId parameter is required"}},
				IsError: true,
			}, nil
		}

		game, exists := s.resolveGameId(gamesConfig, gameIdOrTarget)
		if !exists {
			return &ToolResult{
				Content: []Content{{Type: "text", Text: fmt.Sprintf("Game '%s' not found. Use games.list to see available games.", gameIdOrTarget)}},
				IsError: true,
			}, nil
		}

		err := s.startGame(*game, backoffMin, backoffMax)
		if err != nil {
			return &ToolResult{
				Content: []Content{{Type: "text", Text: fmt.Sprintf("Failed to start %s: %v", game.ID, err)}},
				IsError: true,
			}, nil
		}

		return &ToolResult{
			Content: []Content{{Type: "text", Text: fmt.Sprintf("Game '%s' (%s) started successfully", game.ID, game.Name)}},
		}, nil
	})

	// games.stop tool
	s.RegisterTool(Tool{
		Name:        "games.stop",
		Description: "Gracefully stop a running game using game ID or launch target",
		InputSchema: map[string]interface{}{
			"type": "object",
			"properties": map[string]interface{}{
				"gameId": map[string]interface{}{
					"type":        "string",
					"description": "Game ID or launch target to stop",
				},
			},
			"required": []string{"gameId"},
		},
	}, func(args map[string]interface{}) (*ToolResult, error) {
		gameIdOrTarget, ok := args["gameId"].(string)
		if !ok {
			return &ToolResult{
				Content: []Content{{Type: "text", Text: "gameId parameter is required"}},
				IsError: true,
			}, nil
		}

		game, exists := s.resolveGameId(gamesConfig, gameIdOrTarget)
		if !exists {
			return &ToolResult{
				Content: []Content{{Type: "text", Text: fmt.Sprintf("Game '%s' not found. Use games.list to see available games.", gameIdOrTarget)}},
				IsError: true,
			}, nil
		}

		err := s.stopGame(*game, false)
		if err != nil {
			// Check if this is a launcher-specific configuration issue
			if strings.Contains(err.Error(), "Configure 'stopProcessName'") {
				return &ToolResult{
					Content: []Content{{Type: "text", Text: fmt.Sprintf("⚠️ %s\n\nTo fix this, update your game configuration to include a 'stopProcessName'. Use: gabs games show %s", err.Error(), game.ID)}},
					IsError: true,
				}, nil
			}
			
			return &ToolResult{
				Content: []Content{{Type: "text", Text: fmt.Sprintf("Failed to stop %s: %v", game.ID, err)}},
				IsError: true,
			}, nil
		}

		return &ToolResult{
			Content: []Content{{Type: "text", Text: fmt.Sprintf("Game '%s' (%s) stopped successfully", game.ID, game.Name)}},
		}, nil
	})

	// games.kill tool
	s.RegisterTool(Tool{
		Name:        "games.kill",
		Description: "Force terminate a running game using game ID or launch target",
		InputSchema: map[string]interface{}{
			"type": "object",
			"properties": map[string]interface{}{
				"gameId": map[string]interface{}{
					"type":        "string",
					"description": "Game ID or launch target to force terminate",
				},
			},
			"required": []string{"gameId"},
		},
	}, func(args map[string]interface{}) (*ToolResult, error) {
		gameIdOrTarget, ok := args["gameId"].(string)
		if !ok {
			return &ToolResult{
				Content: []Content{{Type: "text", Text: "gameId parameter is required"}},
				IsError: true,
			}, nil
		}

		game, exists := s.resolveGameId(gamesConfig, gameIdOrTarget)
		if !exists {
			return &ToolResult{
				Content: []Content{{Type: "text", Text: fmt.Sprintf("Game '%s' not found. Use games.list to see available games.", gameIdOrTarget)}},
				IsError: true,
			}, nil
		}

		err := s.stopGame(*game, true)
		if err != nil {
			// Check if this is a launcher-specific configuration issue
			if strings.Contains(err.Error(), "Configure 'stopProcessName'") {
				return &ToolResult{
					Content: []Content{{Type: "text", Text: fmt.Sprintf("⚠️ %s\n\nTo fix this, update your game configuration to include a 'stopProcessName'. Use: gabs games show %s", err.Error(), game.ID)}},
					IsError: true,
				}, nil
			}
			
			return &ToolResult{
				Content: []Content{{Type: "text", Text: fmt.Sprintf("Failed to kill %s: %v", game.ID, err)}},
				IsError: true,
			}, nil
		}

		return &ToolResult{
			Content: []Content{{Type: "text", Text: fmt.Sprintf("Game '%s' (%s) terminated successfully", game.ID, game.Name)}},
		}, nil
	})

	// games.tools tool - List tools available for specific games
	s.RegisterTool(Tool{
		Name:        "games.tools", 
		Description: "List game-specific tools available from running games with GABP connections",
		InputSchema: map[string]interface{}{
			"type": "object",
			"properties": map[string]interface{}{
				"gameId": map[string]interface{}{
					"type":        "string", 
					"description": "Game ID to list tools for (optional, lists all if not provided)",
				},
			},
		},
	}, func(args map[string]interface{}) (*ToolResult, error) {
		gameId, hasGameID := args["gameId"].(string)
		
		var content strings.Builder
		
		if hasGameID {
			// List tools for specific game
			game, exists := s.resolveGameId(gamesConfig, gameId)
			if !exists {
				return &ToolResult{
					Content: []Content{{Type: "text", Text: fmt.Sprintf("Game '%s' not found. Use games.list to see available games.", gameId)}},
					IsError: true,
				}, nil
			}
			
			content.WriteString(fmt.Sprintf("Tools for game '%s':\n\n", game.ID))
			// Get tools that start with this game's prefix
			gameTools := s.getGameSpecificTools(game.ID)
			if len(gameTools) == 0 {
				content.WriteString(fmt.Sprintf("No GABP tools available for this game.\n"))
				status := s.checkGameStatus(game.ID)
				if status != "running" {
					content.WriteString(fmt.Sprintf("Game is currently '%s'. Start it with games.start to enable GABP tools.\n", status))
				}
			} else {
				for _, tool := range gameTools {
					content.WriteString(fmt.Sprintf("• **%s** - %s\n", tool.Name, tool.Description))
				}
			}
		} else {
			// List tools for all games
			content.WriteString("Game-Specific Tools Available:\n\n")
			games := gamesConfig.ListGames()
			
			hasAnyTools := false
			for _, game := range games {
				gameTools := s.getGameSpecificTools(game.ID)
				if len(gameTools) > 0 {
					hasAnyTools = true
					status := s.checkGameStatus(game.ID)
					content.WriteString(fmt.Sprintf("**%s** (%s, %d tools):\n", game.ID, status, len(gameTools)))
					for _, tool := range gameTools {
						content.WriteString(fmt.Sprintf("  • %s - %s\n", tool.Name, tool.Description))
					}
					content.WriteString("\n")
				}
			}
			
			if !hasAnyTools {
				content.WriteString("No game-specific tools available.\n")
				content.WriteString("Start games with GABP-compliant mods to see their tools.\n")
			}
			
			content.WriteString("\nNote: Tools are prefixed with game ID (e.g., 'minecraft.inventory.get') to avoid conflicts between games.\n")
		}
		
		return &ToolResult{
			Content: []Content{{Type: "text", Text: content.String()}},
		}, nil
	})
}

// RegisterBridgeTools registers the legacy bridge management tools (for compatibility)
func (s *Server) RegisterBridgeTools(ctrl interface{}, client interface{}) {
	// Legacy bridge tools - kept for compatibility but not used in new architecture
	// In the new architecture, game management is done through games.* tools
}

// Game process management methods

// resolveGameId tries to find a game by ID or by target (for better UX)
// Returns the actual game config and whether it was found
func (s *Server) resolveGameId(gamesConfig *config.GamesConfig, gameIdOrTarget string) (*config.GameConfig, bool) {
	// First try direct lookup by game ID
	if game, exists := gamesConfig.GetGame(gameIdOrTarget); exists {
		return game, true
	}
	
	// If not found, try to find by target (Steam App ID, path, etc.)
	for _, game := range gamesConfig.ListGames() {
		if game.Target == gameIdOrTarget {
			return &game, true
		}
	}
	
	return nil, false
}

// getGameSpecificTools returns tools that belong to a specific game
func (s *Server) getGameSpecificTools(gameID string) []Tool {
	s.mu.RLock()
	defer s.mu.RUnlock()
	
	var gameTools []Tool
	prefix := gameID + "."
	
	for toolName, handler := range s.tools {
		if strings.HasPrefix(toolName, prefix) {
			gameTools = append(gameTools, handler.Tool)
		}
	}
	
	return gameTools
}

// checkGameStatus returns the current status of a game
// getStatusDescription provides a user-friendly description of the game status
func (s *Server) getStatusDescription(gameID string, gameConfig *config.GameConfig) string {
	status := s.checkGameStatus(gameID)
	
	switch status {
	case "running":
		return "running (GABS controls the process)"
	case "stopped":
		return "stopped"
	case "launcher-running":
		return fmt.Sprintf("launcher active (game may be starting via %s)", gameConfig.LaunchMode)
	case "launcher-triggered":
		return fmt.Sprintf("launched via %s (GABS cannot track the game process)", gameConfig.LaunchMode)
	default:
		return status
	}
}

func (s *Server) checkGameStatus(gameID string) string {
	s.mu.Lock()
	defer s.mu.Unlock()
	
	controller, exists := s.games[gameID]
	if !exists {
		return "stopped"
	}

	launchMode := controller.GetLaunchMode()
	
	// For Steam/Epic launcher games, we can't easily track the actual game process
	// So we use a different status model with clearer messaging
	if launchMode == "SteamAppId" || launchMode == "EpicAppId" {
		// For launcher-based games, we only know if we triggered the launcher
		// The actual game process runs independently
		if controller.IsRunning() {
			return "launcher-running" // Launcher process is still active
		} else {
			// Launcher has exited - this is normal, but we don't know about the game
			return "launcher-triggered" // We started the launcher, but can't track the game
		}
	}

	// For direct processes, check if the process is actually running
	if controller != nil && controller.IsRunning() {
		return "running"
	}

	// Process is dead, clean up
	delete(s.games, gameID)
	// TODO: Also cleanup any GABP connections and mirrored tools for this game
	s.log.Debugw("cleaned up dead game process", "gameId", gameID)
	
	return "stopped"
}

// startGame starts a game process using the process controller and sets up GABP bridge
func (s *Server) startGame(game config.GameConfig, backoffMin, backoffMax time.Duration) error {
	s.mu.Lock()
	defer s.mu.Unlock()

	// Check if already running
	if controller, exists := s.games[game.ID]; exists && controller != nil && controller.IsRunning() {
		return fmt.Errorf("game %s is already running", game.ID)
	}

	// Clean up any stale controller reference
	delete(s.games, game.ID)

	// Create GABP bridge configuration (always local for GABS)
	var bridgeConfig config.BridgeConfig

	port, token, bridgePath, err := config.WriteBridgeJSONWithConfig(game.ID, "", bridgeConfig)
	if err != nil {
		return fmt.Errorf("failed to create bridge config: %w", err)
	}

	// GABS always uses local communication
	host := "127.0.0.1"
	mode := "local"

	s.log.Infow("created GABP bridge configuration", "gameId", game.ID, "port", port, "token", token[:8]+"...", "host", host, "mode", mode, "configPath", bridgePath)

	// Convert GameConfig to LaunchSpec
	launchSpec := process.LaunchSpec{
		GameId:          game.ID,
		Mode:            game.LaunchMode,
		PathOrId:        game.Target,
		Args:            game.Args,
		WorkingDir:      game.WorkingDir,
		StopProcessName: game.StopProcessName,
	}

	// Create and configure controller
	controller := &process.Controller{}
	if err := controller.Configure(launchSpec); err != nil {
		return fmt.Errorf("failed to configure game launcher: %w", err)
	}

	// Set bridge connection info for environment variables
	controller.SetBridgeInfo(host, port, token, mode)

	// Start the game
	if err := controller.Start(); err != nil {
		return fmt.Errorf("failed to start game: %w", err)
	}

	// Track the running game
	s.games[game.ID] = controller
	
	s.log.Infow("game started with GABP bridge", "gameId", game.ID, "mode", game.LaunchMode, "pid", controller.GetPID(), "gabpPort", port)
	
	// TODO: In a future enhancement, we could start monitoring for GABP connections
	// and automatically set up mirroring when the game mod connects
	
	return nil
}

// stopGame stops a game process gracefully or by force
func (s *Server) stopGame(game config.GameConfig, force bool) error {
	s.mu.Lock()
	controller, exists := s.games[game.ID]
	if !exists {
		s.mu.Unlock()
		return fmt.Errorf("game %s is not running (no process tracked)", game.ID)
	}

	launchMode := controller.GetLaunchMode()
	
	// Remove from tracking immediately to prevent double-stops
	delete(s.games, game.ID)
	s.mu.Unlock()

	// Handle different launch modes differently
	if launchMode == "SteamAppId" || launchMode == "EpicAppId" {
		// For Steam/Epic games, try to use stopProcessName first if available
		if game.StopProcessName != "" {
			// Try to stop by process name first
			if err := controller.Stop(3 * time.Second); err == nil {
				s.log.Infow("game stopped via process name", "gameId", game.ID, "processName", game.StopProcessName)
				return nil
			}
		}
		
		// Fall back to stopping the launcher process
		var err error
		if force {
			err = controller.Kill()
		} else {
			err = controller.Stop(3 * time.Second)
		}
		
		if err != nil {
			s.log.Infow("launcher process stop failed (may have already exited)", "gameId", game.ID, "mode", launchMode, "error", err)
		} else {
			s.log.Infow("launcher process stopped", "gameId", game.ID, "mode", launchMode, "pid", controller.GetPID())
		}
		
		// If we have stopProcessName configured, we should have been able to stop the game properly
		if game.StopProcessName != "" {
			return nil // Process was handled by stopProcessName logic above
		}
		
		// Only show the confusing message if stopProcessName is not configured
		return fmt.Errorf("launcher process stopped, but the actual %s game may still be running independently. Configure 'stopProcessName' in the game configuration to enable proper game termination", launchMode)
	}

	// For direct processes, stop normally
	var err error
	if force {
		err = controller.Kill()
		s.log.Infow("game killed", "gameId", game.ID, "pid", controller.GetPID())
	} else {
		// Use default grace period of 3 seconds
		err = controller.Stop(3 * time.Second)
		s.log.Infow("game stopped", "gameId", game.ID, "pid", controller.GetPID())
	}

	// TODO: In future enhancement, also cleanup GABP connections and mirrored tools
	// This would involve:
	// 1. Disconnecting any active GABP client for this game
	// 2. Unregistering all game-specific tools (gameId.* tools)
	// 3. Cleaning up bridge configuration files

	return err
}

func (s *Server) ServeStdio(ctx context.Context) error {
	return s.Serve(os.Stdin, os.Stdout)
}

func (s *Server) Serve(r io.Reader, w io.Writer) error {
	// Implement newline-delimited JSON-RPC over stdio per MCP stdio transport
	reader := util.NewNewlineFrameReader(r)
	writer := util.NewNewlineFrameWriter(w)

	for {
		var msg Message
		if err := reader.ReadJSON(&msg); err != nil {
			if err == io.EOF {
				break
			}
			s.log.Errorw("failed to read message", "error", err)
			continue
		}

		s.log.Debugw("received message", "method", msg.Method, "id", msg.ID)

		response := s.handleMessage(&msg)
		if response != nil {
			if err := writer.WriteJSON(response); err != nil {
				s.log.Errorw("failed to write response", "error", err)
				return err
			}
		}
	}

	return nil
}

// HandleMessage is a public method for testing tool calls
func (s *Server) HandleMessage(msg *Message) *Message {
	return s.handleMessage(msg)
}

func (s *Server) handleMessage(msg *Message) *Message {
	switch msg.Method {
	case "initialize":
		return s.handleInitialize(msg)
	case "tools/list":
		return s.handleToolsList(msg)
	case "tools/call":
		return s.handleToolsCall(msg)
	case "resources/list":
		return s.handleResourcesList(msg)
	case "resources/read":
		return s.handleResourcesRead(msg)
	default:
		return NewError(msg.ID, -32601, "Method not found", nil)
	}
}

func (s *Server) handleInitialize(msg *Message) *Message {
	result := InitializeResult{
		ProtocolVersion: "2024-11-05",
		Capabilities: ServerCapabilities{
			Tools: &ToolsCapability{
				ListChanged: true,
			},
			Resources: &ResourcesCapability{
				Subscribe:   false,
				ListChanged: true,
			},
		},
		ServerInfo: ServerInfo{
			Name:    "gabs",
			Version: "0.1.0",
		},
	}
	return NewResponse(msg.ID, result)
}

func (s *Server) handleToolsList(msg *Message) *Message {
	s.mu.RLock()
	defer s.mu.RUnlock()

	tools := make([]Tool, 0, len(s.tools))
	for _, handler := range s.tools {
		tools = append(tools, handler.Tool)
	}

	result := ToolsListResult{Tools: tools}
	return NewResponse(msg.ID, result)
}

func (s *Server) handleToolsCall(msg *Message) *Message {
	var params ToolCallParams
	paramsBytes, err := json.Marshal(msg.Params)
	if err != nil {
		return NewError(msg.ID, -32602, "Invalid params", err.Error())
	}
	
	if err := json.Unmarshal(paramsBytes, &params); err != nil {
		return NewError(msg.ID, -32602, "Invalid params", err.Error())
	}

	s.mu.RLock()
	handler, exists := s.tools[params.Name]
	s.mu.RUnlock()

	if !exists {
		return NewError(msg.ID, -32601, "Tool not found", params.Name)
	}

	result, err := handler.Handler(params.Arguments)
	if err != nil {
		return NewError(msg.ID, -32603, "Tool execution failed", err.Error())
	}

	return NewResponse(msg.ID, result)
}

func (s *Server) handleResourcesList(msg *Message) *Message {
	s.mu.RLock()
	defer s.mu.RUnlock()

	resources := make([]Resource, 0, len(s.resources))
	for _, handler := range s.resources {
		resources = append(resources, handler.Resource)
	}

	result := ResourcesListResult{Resources: resources}
	return NewResponse(msg.ID, result)
}

func (s *Server) handleResourcesRead(msg *Message) *Message {
	var params ResourcesReadParams
	paramsBytes, err := json.Marshal(msg.Params)
	if err != nil {
		return NewError(msg.ID, -32602, "Invalid params", err.Error())
	}
	
	if err := json.Unmarshal(paramsBytes, &params); err != nil {
		return NewError(msg.ID, -32602, "Invalid params", err.Error())
	}

	s.mu.RLock()
	handler, exists := s.resources[params.URI]
	s.mu.RUnlock()

	if !exists {
		return NewError(msg.ID, -32601, "Resource not found", params.URI)
	}

	contents, err := handler.Handler()
	if err != nil {
		return NewError(msg.ID, -32603, "Resource read failed", err.Error())
	}

	result := ResourcesReadResult{Contents: contents}
	return NewResponse(msg.ID, result)
}<|MERGE_RESOLUTION|>--- conflicted
+++ resolved
@@ -82,27 +82,9 @@
 		if len(games) == 0 {
 			content.WriteString("No games configured. Use the CLI to add games: gabs games add <id>")
 		} else {
-<<<<<<< HEAD
-			content.WriteString(fmt.Sprintf("Configured Games (%d):\n\n", len(games)))
-			for _, game := range games {
-				statusDesc := s.getStatusDescription(game.ID, &game)
-				content.WriteString(fmt.Sprintf("• **%s** - %s (%s)\n", game.ID, game.Name, statusDesc))
-				content.WriteString(fmt.Sprintf("  Use gameId: '%s' (or target: '%s')\n", game.ID, game.Target))
-				content.WriteString(fmt.Sprintf("  Launch: %s\n", game.LaunchMode))
-				if game.LaunchMode == "SteamAppId" || game.LaunchMode == "EpicAppId" {
-					if game.StopProcessName != "" {
-						content.WriteString(fmt.Sprintf("  ✓ Configured for proper game termination (process: %s)\n", game.StopProcessName))
-					} else {
-						content.WriteString(fmt.Sprintf("  ⚠️  Missing stopProcessName - GABS can start but cannot properly stop %s games\n", game.LaunchMode))
-					}
-				}
-				if game.Description != "" {
-					content.WriteString(fmt.Sprintf("  %s\n", game.Description))
-=======
 			for i, game := range games {
 				if i > 0 {
 					content.WriteString("\n")
->>>>>>> 7441dce4
 				}
 				content.WriteString(game.ID)
 			}
